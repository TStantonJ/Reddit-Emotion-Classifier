--- conflicted
+++ resolved
@@ -1,90 +1,6 @@
 import praw
 import pandas as pd
 from datetime import datetime, timedelta
-<<<<<<< HEAD
-import time
-from tqdm import tqdm
-import prawcore
-from concurrent.futures import ThreadPoolExecutor
-
-
-class RedditScraper:
-
-    def __init__(self, client_id, client_secret, user_agent):
-        self.reddit = praw.Reddit(
-            client_id=client_id,
-            client_secret=client_secret,
-            user_agent=user_agent
-        )
-
-    def fetch_posts(self, num_posts, sub_name, interval):
-        subreddit = self.reddit.subreddit(sub_name)
-        posts = subreddit.top(time_filter='week', limit=num_posts)
-        posts_list = list(posts)
-        posts_list.sort(key=lambda post: post.created_utc, reverse=True)
-
-        intervals = {
-            'daily': timedelta(days=1),
-            'weekly': timedelta(weeks=1),
-            'monthly': timedelta(weeks=4)
-        }
-
-        end_time = datetime.utcfromtimestamp(posts_list[0].created_utc)
-        nested_posts = []
-        current_interval_start = end_time
-        data = []
-        interval_num = 0
-
-        for post in posts_list:
-            post_time = datetime.utcfromtimestamp(post.created_utc)
-
-            if post_time < current_interval_start - intervals[interval]:
-                interval_num += 1
-                current_interval_start = post_time
-
-            data.append({
-                'Post/Comment': 'Post',
-                'ID': post.id,
-                'Text': post.title + post.selftext,
-                'Creation Date': datetime.utcfromtimestamp(post.created_utc).strftime('%Y-%m-%d'),
-                'Interval Number': interval_num
-            })
-
-        return data, posts_list
-
-    def fetch_comments(self, submission, limit, interval_num):
-        submission.comment_sort = 'best'
-        submission.comments.replace_more(limit=0)
-
-        return [{'Post/Comment': 'Comment', 'ID': submission.id, 'Text': comment.body,
-                 'Creation Date': datetime.utcfromtimestamp(comment.created_utc).strftime('%Y-%m-%d'),
-                 'Interval Number': interval_num} for comment in submission.comments.list()[:limit]]
-
-    def create(self, num_posts, subreddit_name, interval, top_comments_count, output_file):
-
-        data, posts_list = self.fetch_posts(num_posts, subreddit_name, interval)
-        interval_nums = [d['Interval Number'] for d in data]
-
-        with ThreadPoolExecutor() as executor:
-            comments_list = list(executor.map(lambda p: self.fetch_comments(p[0], top_comments_count, p[1]),
-                                              list(zip(posts_list, interval_nums))))
-
-        data.extend([comment for comment_list in comments_list for comment in comment_list])
-
-        print(len(data))
-        df = pd.DataFrame(data)
-        df.to_csv(output_file, index=True)
-
-
-def main():
-    scraper = RedditScraper(client_id="nFKOCvQQEIoW2hFeVG6kfA", client_secret="5BBB4fr-HMPtO8f4jZhle74-fYcDkQ",
-                            user_agent="Icy_Process3191")
-    scraper.create(10, 'natureporn', 'weekly', 3, 'reddit_posts_and_comments.csv')
-
-
-if __name__ == "__main__":
-    main()
-=======
 from concurrent.futures import ThreadPoolExecutor
 from collections import Counter
 
@@ -157,5 +73,4 @@
 
     scraper = RedditScraper(client_id, client_secret, user_agent)
     tmp = scraper.create(num_posts, subreddit_name, interval, top_comments_count, output_file)
-    return tmp
->>>>>>> 78bd70a5
+    return tmp